--- conflicted
+++ resolved
@@ -7,13 +7,11 @@
 
 ## [Unreleased]
 
-<<<<<<< HEAD
 ### Added
 
 - Add a multisignature scheme [#2]
-=======
+
 ## [0.2.0] - 2024-01-24
->>>>>>> f1f6b2c6
 
 ### Changed
 
